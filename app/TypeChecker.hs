--- conflicted
+++ resolved
@@ -41,28 +41,8 @@
            | VApp Value Value
            | VClos AbsExp Rho
            deriving (Show)
-<<<<<<< HEAD
                      
 type ErrorStack = [(AbsExp, String)]
-=======
-
-eval :: AbsExp -> Rho -> Value
-eval e r = case e of
-  U          -> VU
-  Var id     -> getVal id r
-  App e1 e2  -> app (eval e1 r) (eval e2 r)
-  Pi _ _     -> VClos e r
-  Where e1 d -> eval e1 (ConsDef r d)
-
-app :: Value -> Value -> Value
-app v1 v2 = case v1 of
-  VClos e r -> case e of
-                 Pi d e1 ->
-                   case d of
-                     
-
--- type ErrorStack = [(AbsExp, String)]
->>>>>>> 0bf5cb30
 
 -- data TypeCheckError = DupDecl           Id
 --                     | ValNotEqual       ErrorStack
@@ -74,7 +54,6 @@
 --                     | ExtendWithContext TypeCheckError String
 --                     deriving (Show)
 
-<<<<<<< HEAD
 data TypeCheckError = IllegalExp         AbsExp
                     | DupDecl            Id Id
                     | VarNotbound        Id
@@ -88,11 +67,7 @@
   DupDecl    id1 id2          -> ["Duplicated declaration of variable at the same scope: already declared '" ++ idStr id1 ++ "' at " ++ show (idPos id1) ++
                                   ";find duplication at " ++ show (idPos id2)]
   VarNotbound (Id (pos, id))  -> ["Unbound variable " ++ id ++ ", at " ++ show pos]
-=======
--- type ErrorText = String
-
--- errorText :: TypeCheckError -> [ErrorText]
->>>>>>> 0bf5cb30
+
 -- errorText err = case err of
 --   DupDecl (Id (pos, id))     -> ["Duplicated declaration of variable " ++ id ++ ", at " ++ show pos]
 --   ValNotEqual s              -> "Unequal terms" : map (\(e, f) -> "  " ++ f ++  show e) (reverse s)
@@ -103,7 +78,7 @@
 --   CanNotEvaluate e           -> ["Expression can not be evaluated", "\10070 " ++ show e]
 --   ExtendWithContext pre tail -> (errorText pre) ++ [tail]
 
-<<<<<<< HEAD
+
 dummyId :: Id
 dummyId = Id ((-1, -1), "")
 
@@ -213,48 +188,6 @@
     v <- eval e2 r
     getVal id (ConsVar r (id', v))            
 
-=======
--- -- | monad used for type checking
--- newtype G e s a = G {mkg :: ExceptT e (State s) a}
---   deriving (Monad, Applicative, Functor, MonadError e, MonadState s)
-
--- type TypeCheckM a = G TypeCheckError (Env, Gamma) a
-
--- type ConvertM a = G TypeCheckError [String] a
-
--- runG :: G e s a -> s -> Either e a
--- runG g s = evalState (runExceptT (mkg g)) s
-
--- -- | string part of an id
--- idAsString :: Id -> String
--- idAsString (Id (_, id)) = id
-
--- -- | create a closure for an abstract expression from the enclosing environment
--- mkClos :: AbsExp -> Env -> Clos
--- mkClos ae env = Clos ae env
--- ----------------------------------------------------------
--- -- type checking methods
--- ----------------------------------------------------------
--- -- | check the duplication of declaration
--- checkDuplicateDecl :: Program -> Either TypeCheckError Bool
--- checkDuplicateDecl (Prog es) =
---   let xs = evalState (mapM check es) []
---   in  foldl (>>) (Right True) xs
---   where
---     check :: Exp -> State [String] (Either TypeCheckError Bool)
---     check e = case getExpId e of
---       Just id -> do
---         idlist <- get
---         case (idAsString id) `elem` idlist of
---           True -> return . Left $ DupDecl id
---           _    -> put ((idAsString id) : idlist) >> return (Right True)
---       _       -> return (Right True)
---     getExpId :: Exp -> Maybe Id
---     getExpId e = case e of
---       EPost id _ -> Just id
---       EDec  id _ -> Just id
---       _          -> Nothing
->>>>>>> 0bf5cb30
 
 -- -- | get the abstract syntax of a program
 -- absProg :: Program -> TypeCheckM AbsProgram
